# Project


## Terraform
*.tfstate
*.tfstate.*
*.tfvars
.terraform/
.terraform.lock.hcl
<<<<<<< HEAD
.envrc
.DS_Store
=======


## CdkTF
dist/
imports/*
!imports/__init__.py
.terraform
cdktf.out
cdktf.log
*terraform.*.tfstate*

# Local
.envrc
>>>>>>> b1f1456c
<|MERGE_RESOLUTION|>--- conflicted
+++ resolved
@@ -7,10 +7,6 @@
 *.tfvars
 .terraform/
 .terraform.lock.hcl
-<<<<<<< HEAD
-.envrc
-.DS_Store
-=======
 
 
 ## CdkTF
@@ -24,4 +20,4 @@
 
 # Local
 .envrc
->>>>>>> b1f1456c
+.DS_Store